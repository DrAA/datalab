--- conflicted
+++ resolved
@@ -47,33 +47,21 @@
      * that exist on clients) to be synchronized with the notebook model held by this instance
      * (assuming that they were synchronized before the update arrived).
      */
-<<<<<<< HEAD
-    apply (action: notebook.action.Action): notebook.update.Update;
-=======
     apply (action: notebooks.actions.Action): notebooks.updates.Update;
->>>>>>> 172a3b88
 
     /**
      * Gets a reference to the notebook data held within the instance.
      *
      * Callers should consider the returned reference to be read-only.
      */
-<<<<<<< HEAD
-    getNotebookData (): notebook.Notebook;
-=======
     getNotebookData (): notebooks.Notebook;
->>>>>>> 172a3b88
 
     /**
      * Gets a reference to the specified cell within the notebook.
      *
      * Throws an error if the cell does not exist within the specified worksheet.
      */
-<<<<<<< HEAD
-    getCell (cellId: string, worksheetId: string): notebook.Cell;
-=======
     getCell (cellId: string, worksheetId: string): notebooks.Cell;
->>>>>>> 172a3b88
   }
 
   interface IKernel {
